--- conflicted
+++ resolved
@@ -40,15 +40,6 @@
     :return: The function value at the given (x, y) location
     """
 
-<<<<<<< HEAD
-=======
-    # try:
-    #     y, x = data
-    # except ValueError:
-    #     x = data
-    #     y = 0
-
->>>>>>> 37d812de
     f = a * np.exp(-((x-x0)**2/(2*std_x**2) + (y-y0)**2/(2*std_y**2)))
 
     return f
